// Copyright 2014 Google Inc. All rights reserved.
//
// Licensed under the Apache License, Version 2.0 (the "License");
// you may not use this file except in compliance with the License.
// You may obtain a copy of the License at
//
//     http://www.apache.org/licenses/LICENSE-2.0
//
// Unless required by applicable law or agreed to in writing, software
// distributed under the License is distributed on an "AS IS" BASIS,
// WITHOUT WARRANTIES OR CONDITIONS OF ANY KIND, either express or implied.
// See the License for the specific language governing permissions and
// limitations under the License.

// Package config provides a method of centrally configuring the stenographer
// server.
package config

import (
	"bytes"
	"encoding/json"
	"fmt"
	"io/ioutil"
	"log"
	"os"
	"os/exec"
	"path/filepath"
	"sort"
	"strconv"
	"sync"
	"time"

	"github.com/google/stenographer/base"
	"github.com/google/stenographer/blockfile"
	"github.com/google/stenographer/indexfile"
	"github.com/google/stenographer/query"
	"golang.org/x/net/context"
)

var v = base.V // verbose logging
const (
	packetPrefix           = "PKT"
	indexPrefix            = "IDX"
	minDiskSpacePercentage = 10
	fileSyncFrequency      = 15 * time.Second
)

type ThreadConfig struct {
	PacketsDirectory   string
	IndexDirectory     string
	DiskFreePercentage int `json:",omitempty"`
}

type Config struct {
	StenotypePath string
	Threads       []ThreadConfig
	Interface     string
	Flags         []string
	Port          int
}

type stenotypeThread struct {
	id           int
	indexPath    string
	packetPath   string
	minDiskFree  int
	files        map[string]*blockfile.BlockFile
	mu           sync.RWMutex
<<<<<<< HEAD
	fileLastSeen time.Time
=======
	FileLastSeen time.Time
>>>>>>> 8d95aff1
}

func newStenotypeThread(i int, baseDir string) *stenotypeThread {
	return &stenotypeThread{
		id:           i,
		indexPath:    filepath.Join(baseDir, indexPrefix+strconv.Itoa(i)),
		packetPath:   filepath.Join(baseDir, packetPrefix+strconv.Itoa(i)),
		files:        map[string]*blockfile.BlockFile{},
<<<<<<< HEAD
		fileLastSeen: time.Now(),
=======
		FileLastSeen: time.Now(),
>>>>>>> 8d95aff1
	}
}

func makeDirIfNecessary(dir string) error {
	if stat, err := os.Stat(dir); os.IsNotExist(err) {
		if err := os.MkdirAll(dir, 0700); err != nil {
			return fmt.Errorf("could not create directory %q: %v", dir, err)
		}
	} else if err != nil {
		return fmt.Errorf("could not stat directory %q: %v", dir, err)
	} else if !stat.IsDir() {
		return fmt.Errorf("%q is not a directory", dir)
	}
	return nil
}

func (st *stenotypeThread) createSymlinks(config *ThreadConfig) error {
	if err := makeDirIfNecessary(config.PacketsDirectory); err != nil {
		return fmt.Errorf("thread %v could not create packet directory: %v", st.id, err)
	}
	if err := os.Symlink(config.PacketsDirectory, st.packetPath); err != nil {
		return fmt.Errorf("couldn't create symlink for thread %d to directory %q: %v",
			st.id, config.PacketsDirectory, err)
	}
	if err := makeDirIfNecessary(config.IndexDirectory); err != nil {
		return fmt.Errorf("thread %v could not create index directory: %v", st.id, err)
	}
	if err := os.Symlink(config.IndexDirectory, st.indexPath); err != nil {
		return fmt.Errorf("couldn't create symlink for index %d to directory %q: %v",
			st.id, config.IndexDirectory, err)
	}
	return nil
}

func (st *stenotypeThread) getPacketFilePath(filename string) string {
	return filepath.Join(st.packetPath, filename)
}

func (st *stenotypeThread) getIndexFilePath(filename string) string {
	return filepath.Join(st.indexPath, filename)
}

func (st *stenotypeThread) syncFilesWithDisk() {
	st.mu.Lock()
	defer st.mu.Unlock()

	newFilesCnt := 0
	for _, filename := range st.listPacketFilesOnDisk() {
		if st.files[filename] != nil {
<<<<<<< HEAD
			st.fileLastSeen = time.Now()
=======
			st.FileLastSeen = time.Now()
>>>>>>> 8d95aff1
			continue
		}
		if err := st.trackNewFile(filename); err != nil {
			log.Printf("Thread %v error tracking %q: %v", st.id, filename, err)
			continue
		}
		newFilesCnt++
	}
	if newFilesCnt > 0 {
		log.Printf("Thread %v found %d new blockfiles", st.id, newFilesCnt)
	}
}

func (st *stenotypeThread) listPacketFilesOnDisk() (out []string) {
	// Since indexes tend to be written after blockfiles, we list index files,
	// then translate them back to blockfiles.  This way, we don't get spurious
	// errors when we find blockfiles that indexes haven't been written for yet.
	files, err := ioutil.ReadDir(st.indexPath)
	if err != nil {
		log.Printf("Thread %v could not read dir %q: %v", st.id, st.indexPath, err)
		return nil
	}
	for _, file := range files {
		if file.IsDir() || file.Name()[0] == '.' {
			continue
		}
		out = append(out, indexfile.BlockfilePathFromIndexPath(file.Name()))
	}
	return
}

// This method should only be called once the st.mu has been acquired!
func (st *stenotypeThread) trackNewFile(filename string) error {
	filepath := filepath.Join(st.packetPath, filename)
	bf, err := blockfile.NewBlockFile(filepath)
	if err != nil {
		return fmt.Errorf("could not open blockfile %q: %v", filepath, err)
	}
	v(1, "new blockfile %q", filepath)
	st.files[filename] = bf
	return nil
}

func (st *stenotypeThread) cleanUpOnLowDiskSpace() {
	for {
		df, err := base.PathDiskFreePercentage(st.packetPath)
		if err != nil {
			log.Printf("Thread %v could not get the free disk percentage for %q: %v", st.id, st.packetPath, err)
			return
		}
		if df > st.minDiskFree {
			v(1, "Thread %v disk space is sufficient: %v > %v", st.id, df, st.minDiskFree)
			return
		}
		log.Printf("Thread %v disk usage is high (packet path=%q): %d%% free\n", st.id, st.packetPath, df)
		if err := st.deleteOlderThreadFiles(); err != nil {
			log.Printf("Thread %v could not free up space by deleting old files: %v", st.id, err)
			return
		}
		// After deleting files, it may take a while for disk stats to be updated.
		// We add this sleep so we don't accidentally delete WAY more files than
		// we need to.
		time.Sleep(100 * time.Millisecond)
	}
}

func (st *stenotypeThread) deleteOlderThreadFiles() error {
	st.mu.Lock()
	defer st.mu.Unlock()

	oldestFile := st.getOldestFile()
	if oldestFile == "" {
		return fmt.Errorf("Thread %v no files tracked", st.id)
	}
	v(1, "Thread %v removing %q", st.id, oldestFile)
	if err := os.Remove(st.getPacketFilePath(oldestFile)); err != nil {
		return err
	}
	if err := os.Remove(st.getIndexFilePath(oldestFile)); err != nil {
		return err
	}
	return st.untrackFile(oldestFile)
}

// getOldesFile returns the oldest known file for the given thread. Packet and
// index files are named after the UNIX timestamp when they were created.
// Because they are also rotated, we know that the file with the "smallest"
// filename (as in first when lexicographically sorted) is the oldest one.
//
// This method should only be called once the st.mu has been acquired!
func (st *stenotypeThread) getOldestFile() string {
	if len(st.files) == 0 {
		return ""
	}
	var sortedFiles []string
	for name, _ := range st.files {
		sortedFiles = append(sortedFiles, name)
	}
	sort.Strings(sortedFiles)
	return sortedFiles[0]
}

// This method should only be called once the st.mu has been acquired!
func (st *stenotypeThread) untrackFile(filename string) error {
	v(1, "Thread %v untracking %q", st.id, filename)
	b := st.files[filename]
	if b == nil {
		return fmt.Errorf("trying to untrack file %q for thread %d, but that file is not monitored",
			st.getPacketFilePath(filename), st.id)
	}
	v(1, "Thread %v old blockfile %q", st.id, b.Name())
	b.Close()
	delete(st.files, filename)
	return nil
}

func (s *stenotypeThread) FileLastSeen() time.Time {
    s.mu.RLock()
    defer s.mu.RUnlock()
    return s.fileLastSeen
}

func (st *stenotypeThread) lookup(ctx context.Context, q query.Query) *base.PacketChan {
	st.mu.RLock()
	defer st.mu.RUnlock()
	var inputs []*base.PacketChan
	for _, file := range st.files {
		inputs = append(inputs, file.Lookup(ctx, q))
	}
	// BUG:  MergePacketChans returns asynchronously, so there's a chance
	// that we'll lose our st.mu lock while still looking up packets, then
	// close/delete files.  Figure out how to fix this.
	return base.MergePacketChans(ctx, inputs)
}

func (st *stenotypeThread) getBlockFile(name string) *blockfile.BlockFile {
	st.mu.RLock()
	defer st.mu.RUnlock()
	return st.files[name]
}

func ReadConfigFile(filename string) (*Config, error) {
	log.Printf("Reading config %q", filename)
	data, err := ioutil.ReadFile(filename)
	if err != nil {
		return nil, fmt.Errorf("could not read config file %q: %v", filename, err)
	}
	dec := json.NewDecoder(bytes.NewReader(data))
	var out Config
	if err := dec.Decode(&out); err != nil {
		return nil, fmt.Errorf("could not decode config file %q: %v", filename, err)
	}
	for i, thread := range out.Threads {
		if thread.DiskFreePercentage <= 0 {
			out.Threads[i].DiskFreePercentage = minDiskSpacePercentage
		}
	}
	return &out, nil
}

func (c Config) args() []string {
	return append(c.Flags,
		fmt.Sprintf("--threads=%d", len(c.Threads)),
		fmt.Sprintf("--iface=%s", c.Interface))
}

func (c Config) validateThreadsConfig() error {
	for _, thread := range c.Threads {
		if _, err := os.Stat(thread.PacketsDirectory); err != nil {
			return fmt.Errorf("invalid packets directory %q in configuration: %v", thread.PacketsDirectory, err)
		}
		if _, err := os.Stat(thread.IndexDirectory); err != nil {
			return fmt.Errorf("invalid index directory %q in configuration: %v", thread.IndexDirectory, err)
		}
	}
	return nil
}

func (c Config) Directory() (_ *Directory, returnedErr error) {
	if err := c.validateThreadsConfig(); err != nil {
		return nil, err
	}
	dirname, err := ioutil.TempDir("", "stenographer")
	if err != nil {
		return nil, fmt.Errorf("couldn't create temp directory: %v", err)
	}
	defer func() {
		// If this fails, remove the temp dir.
		if returnedErr != nil {
			os.RemoveAll(dirname)
		}
	}()
	threads := make([]*stenotypeThread, len(c.Threads))
	for i, threadConfig := range c.Threads {
		st := newStenotypeThread(i, dirname)
		st.minDiskFree = threadConfig.DiskFreePercentage
		if err := st.createSymlinks(&threadConfig); err != nil {
			return nil, err
		}
		threads[i] = st
	}
	return newDirectory(dirname, threads), nil
}

func (c Config) Stenotype(d *Directory) *exec.Cmd {
	log.Printf("Starting stenotype")
	args := append(c.args(), fmt.Sprintf("--dir=%s", d.Path()))
	v(1, "Starting as %q with args %q", c.StenotypePath, args)
	return exec.Command(c.StenotypePath, args...)
}

type Directory struct {
	name    string
	Threads []*stenotypeThread
	done    chan bool
}

func newDirectory(dirname string, threads []*stenotypeThread) *Directory {
	d := &Directory{
		name:    dirname,
		Threads: threads,
		done:    make(chan bool),
	}
	go d.callEvery(d.syncFiles, fileSyncFrequency)
	return d
}

func (d *Directory) Close() error {
	return os.RemoveAll(d.name)
}

func (d *Directory) callEvery(cb func(), freq time.Duration) {
	ticker := time.NewTicker(freq)
	defer ticker.Stop()
	cb() // Call function immediately the first time around.
	for {
		select {
		case <-d.done:
			return
		case <-ticker.C:
			cb()
		}
	}
}

func (d *Directory) syncFiles() {
	for _, t := range d.Threads {
		t.syncFilesWithDisk()
		t.cleanUpOnLowDiskSpace()
	}
}

func (d *Directory) Path() string {
	return d.name
}

func (d *Directory) Lookup(ctx context.Context, q query.Query) *base.PacketChan {
	var inputs []*base.PacketChan
	for _, thread := range d.Threads {
		inputs = append(inputs, thread.lookup(ctx, q))
	}
	return base.MergePacketChans(ctx, inputs)
}<|MERGE_RESOLUTION|>--- conflicted
+++ resolved
@@ -66,11 +66,7 @@
 	minDiskFree  int
 	files        map[string]*blockfile.BlockFile
 	mu           sync.RWMutex
-<<<<<<< HEAD
 	fileLastSeen time.Time
-=======
-	FileLastSeen time.Time
->>>>>>> 8d95aff1
 }
 
 func newStenotypeThread(i int, baseDir string) *stenotypeThread {
@@ -79,11 +75,7 @@
 		indexPath:    filepath.Join(baseDir, indexPrefix+strconv.Itoa(i)),
 		packetPath:   filepath.Join(baseDir, packetPrefix+strconv.Itoa(i)),
 		files:        map[string]*blockfile.BlockFile{},
-<<<<<<< HEAD
 		fileLastSeen: time.Now(),
-=======
-		FileLastSeen: time.Now(),
->>>>>>> 8d95aff1
 	}
 }
 
@@ -133,11 +125,7 @@
 	newFilesCnt := 0
 	for _, filename := range st.listPacketFilesOnDisk() {
 		if st.files[filename] != nil {
-<<<<<<< HEAD
 			st.fileLastSeen = time.Now()
-=======
-			st.FileLastSeen = time.Now()
->>>>>>> 8d95aff1
 			continue
 		}
 		if err := st.trackNewFile(filename); err != nil {
@@ -255,9 +243,9 @@
 }
 
 func (s *stenotypeThread) FileLastSeen() time.Time {
-    s.mu.RLock()
-    defer s.mu.RUnlock()
-    return s.fileLastSeen
+	s.mu.RLock()
+	defer s.mu.RUnlock()
+	return s.fileLastSeen
 }
 
 func (st *stenotypeThread) lookup(ctx context.Context, q query.Query) *base.PacketChan {
