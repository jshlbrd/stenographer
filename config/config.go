--- conflicted
+++ resolved
@@ -245,15 +245,13 @@
 	return nil
 }
 
-<<<<<<< HEAD
 func (s *stenotypeThread) FileLastSeen() time.Time {
 	s.mu.RLock()
 	defer s.mu.RUnlock()
 	return s.fileLastSeen
 }
-=======
+
 const concurrentBlockfileReadsPerThread = 10
->>>>>>> e51e7886
 
 func (st *stenotypeThread) lookup(ctx context.Context, q query.Query) *base.PacketChan {
 	st.mu.RLock()
