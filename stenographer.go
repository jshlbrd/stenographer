--- conflicted
+++ resolved
@@ -25,18 +25,10 @@
 	"net/http"
 	"os"
 	"runtime"
-	"time"
 
 	"github.com/google/stenographer/base"
 	"github.com/google/stenographer/config"
-<<<<<<< HEAD
-	"github.com/google/stenographer/httplog"
-	"github.com/google/stenographer/query"
-	"github.com/google/stenographer/stats"
-	"golang.org/x/net/context"
-=======
 	"github.com/google/stenographer/env"
->>>>>>> 380cbc69
 
 	_ "net/http/pprof" // server debugging info in /debug/pprof/*
 )
@@ -52,9 +44,6 @@
 
 	// Verbose logging.
 	v = base.V
-
-	queries    = stats.S.Get("queries")
-	queryNanos = stats.S.Get("queryNanos")
 )
 
 const (
@@ -94,55 +83,6 @@
 
 	go env.RunStenotype()
 
-	// HTTP handling
-<<<<<<< HEAD
-	conf.ExportDebugHandlers(http.DefaultServeMux)
-	dir.ExportDebugHandlers(http.DefaultServeMux)
-	http.Handle("/debug/stats", stats.S)
-	http.HandleFunc("/query", func(w http.ResponseWriter, r *http.Request) {
-		w = httplog.New(w, r, true)
-		start := time.Now()
-		defer func() {
-			queries.Increment()
-			queryNanos.IncrementBy(time.Since(start).Nanoseconds())
-			log.Print(w)
-		}()
-		queryBytes, err := ioutil.ReadAll(r.Body)
-		if err != nil {
-			http.Error(w, "could not read request body", http.StatusBadRequest)
-			return
-		}
-		q, err := query.NewQuery(string(queryBytes))
-		if err != nil {
-			http.Error(w, "could not parse query", http.StatusBadRequest)
-			return
-		}
-		ctx, cancel := contextFromHTTP(w, r)
-		defer cancel()
-		packets := dir.Lookup(ctx, q)
-		w.Header().Set("Content-Type", "appliation/octet-stream")
-		base.PacketsToFile(packets, w)
-	})
-	log.Fatal(conf.Serve())
-}
-
-// contextFromHTTP returns a new context.Content that cancels when the
-// underlying http.ResponseWriter closes.
-func contextFromHTTP(w http.ResponseWriter, r *http.Request) (context.Context, context.CancelFunc) {
-	ctx, cancel := context.WithCancel(context.Background())
-	if closer, ok := w.(http.CloseNotifier); ok {
-		go func() {
-			select {
-			case <-closer.CloseNotify():
-				log.Printf("Detected closed HTTP connection, canceling query")
-				cancel()
-			case <-ctx.Done():
-			}
-		}()
-	}
-	return ctx, cancel
-=======
 	env.ExportDebugHandlers(http.DefaultServeMux)
 	log.Fatal(env.Serve())
->>>>>>> 380cbc69
 }