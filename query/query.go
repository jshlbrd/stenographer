--- conflicted
+++ resolved
@@ -91,11 +91,7 @@
 	defer log(q, index, &bp, &err)()
 	return index.ProtoPositions(ctx, byte(q))
 }
-<<<<<<< HEAD
-func (q protocolQuery) String() string { return fmt.Sprintf("protocol %d", q) }
-=======
 func (q protocolQuery) String() string { return fmt.Sprintf("ip proto %d", q) }
->>>>>>> 3398ba1f
 func (q protocolQuery) base() bool     { return true }
 
 type ipQuery [2]net.IP
